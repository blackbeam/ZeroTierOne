/*
 * Based on public domain code available at: http://cr.yp.to/snuffle.html
 *
 * Modifications and C-native SSE macro based SSE implementation by
 * Adam Ierymenko <adam.ierymenko@zerotier.com>.
 *
 * Since the original was public domain, this is too.
 */

#include "Constants.hpp"
#include "Salsa20.hpp"

#define ROTATE(v, c) (((v) << (c)) | ((v) >> (32 - (c))))
#define XOR(v, w) ((v) ^ (w))
#define PLUS(v, w) ((uint32_t)((v) + (w)))

#ifndef ZT_SALSA20_SSE
#if __BYTE_ORDER == __LITTLE_ENDIAN
#ifdef ZT_NO_UNALIGNED_ACCESS
// Slower version that does not use type punning
#define U8TO32_LITTLE(p) ( ((uint32_t)(p)[0]) | ((uint32_t)(p)[1] << 8) | ((uint32_t)(p)[2] << 16) | ((uint32_t)(p)[3] << 24) )
static ZT_INLINE void U32TO8_LITTLE(uint8_t *const c,const uint32_t v) { c[0] = (uint8_t)v; c[1] = (uint8_t)(v >> 8); c[2] = (uint8_t)(v >> 16); c[3] = (uint8_t)(v >> 24); }
#else
// Fast version that just does 32-bit load/store
#define U8TO32_LITTLE(p) (*((const uint32_t *)((const void *)(p))))
#define U32TO8_LITTLE(c,v) *((uint32_t *)((void *)(c))) = (v)
#endif // ZT_NO_UNALIGNED_ACCESS
#else // __BYTE_ORDER == __BIG_ENDIAN (we don't support anything else... does MIDDLE_ENDIAN even still exist?)
#ifdef __GNUC__
// Use GNUC builtin bswap macros on big-endian machines if available
#define U8TO32_LITTLE(p) __builtin_bswap32(*((const uint32_t *)((const void *)(p))))
#define U32TO8_LITTLE(c,v) *((uint32_t *)((void *)(c))) = __builtin_bswap32((v))
#else // no __GNUC__
// Otherwise do it the slow, manual way on BE machines
#define U8TO32_LITTLE(p) ( ((uint32_t)(p)[0]) | ((uint32_t)(p)[1] << 8) | ((uint32_t)(p)[2] << 16) | ((uint32_t)(p)[3] << 24) )
static ZT_INLINE void U32TO8_LITTLE(uint8_t *const c,const uint32_t v) { c[0] = (uint8_t)v; c[1] = (uint8_t)(v >> 8); c[2] = (uint8_t)(v >> 16); c[3] = (uint8_t)(v >> 24); }
#endif // __GNUC__ or not
#endif // __BYTE_ORDER little or big?
#endif // !ZT_SALSA20_SSE

#ifdef ZT_SALSA20_SSE
class _s20sseconsts
{
public:
	_s20sseconsts() noexcept
	{
		maskLo32 = _mm_shuffle_epi32(_mm_cvtsi32_si128(-1), _MM_SHUFFLE(1, 0, 1, 0));
		maskHi32 = _mm_slli_epi64(maskLo32, 32);
	}
	__m128i maskLo32, maskHi32;
};
static const _s20sseconsts s_S20SSECONSTANTS;
#endif

namespace ZeroTier {

void Salsa20::init(const void *key, const void *iv) noexcept
{
#ifdef ZT_SALSA20_SSE
	const uint32_t *const k = (const uint32_t *) key;
	_state.i[0] = 0x61707865;
	_state.i[1] = 0x3320646e;
	_state.i[2] = 0x79622d32;
	_state.i[3] = 0x6b206574;
	_state.i[4] = k[3];
	_state.i[5] = 0;
	_state.i[6] = k[7];
	_state.i[7] = k[2];
	_state.i[8] = 0;
	_state.i[9] = k[6];
	_state.i[10] = k[1];
	_state.i[11] = ((const uint32_t *) iv)[1];
	_state.i[12] = k[5];
	_state.i[13] = k[0];
	_state.i[14] = ((const uint32_t *) iv)[0];
	_state.i[15] = k[4];
#else
	const char *const constants = "expand 32-byte k";
	const uint8_t *const k = (const uint8_t *)key;
	_state.i[0] = U8TO32_LITTLE(constants + 0);
	_state.i[1] = U8TO32_LITTLE(k + 0);
	_state.i[2] = U8TO32_LITTLE(k + 4);
	_state.i[3] = U8TO32_LITTLE(k + 8);
	_state.i[4] = U8TO32_LITTLE(k + 12);
	_state.i[5] = U8TO32_LITTLE(constants + 4);
	_state.i[6] = U8TO32_LITTLE(((const uint8_t *)iv) + 0);
	_state.i[7] = U8TO32_LITTLE(((const uint8_t *)iv) + 4);
	_state.i[8] = 0;
	_state.i[9] = 0;
	_state.i[10] = U8TO32_LITTLE(constants + 8);
	_state.i[11] = U8TO32_LITTLE(k + 16);
	_state.i[12] = U8TO32_LITTLE(k + 20);
	_state.i[13] = U8TO32_LITTLE(k + 24);
	_state.i[14] = U8TO32_LITTLE(k + 28);
	_state.i[15] = U8TO32_LITTLE(constants + 12);
#endif
}

union p_SalsaState {
#ifdef ZT_SALSA20_SSE
	__m128i v[4];
#endif // ZT_SALSA20_SSE
	uint32_t i[16];
};

template<unsigned int R>
static ZT_INLINE void p_salsaCrypt(p_SalsaState *const state, const uint8_t *m, uint8_t *c, unsigned int bytes) noexcept
{
	if (unlikely(bytes == 0))
		return;

	uint8_t tmp[64];
	uint8_t *ctarget = c;

#ifdef ZT_SALSA20_SSE
	_mm_prefetch(m, _MM_HINT_T0);
	_mm_prefetch(m + 64, _MM_HINT_T0);
	__m128i X0 = state->v[0];
	__m128i X1 = state->v[1];
	__m128i X2 = state->v[2];
	__m128i X3 = state->v[3];
	const __m128i maskLo32 = s_S20SSECONSTANTS.maskLo32;
	const __m128i maskHi32 = s_S20SSECONSTANTS.maskHi32;
	const __m128i add1 = _mm_set_epi32(0, 0, 0, 1);
#else
	uint32_t x0, x1, x2, x3, x4, x5, x6, x7, x8, x9, x10, x11, x12, x13, x14, x15;
	uint32_t j0, j1, j2, j3, j4, j5, j6, j7, j8, j9, j10, j11, j12, j13, j14, j15;
	j0 = state->i[0];
	j1 = state->i[1];
	j2 = state->i[2];
	j3 = state->i[3];
	j4 = state->i[4];
	j5 = state->i[5];
	j6 = state->i[6];
	j7 = state->i[7];
	j8 = state->i[8];
	j9 = state->i[9];
	j10 = state->i[10];
	j11 = state->i[11];
	j12 = state->i[12];
	j13 = state->i[13];
	j14 = state->i[14];
	j15 = state->i[15];
#endif

	for (;;) {
#ifdef ZT_SALSA20_SSE
		if (likely(bytes >= 64)) {
#ifdef ZT_SALSA20_SSE
			_mm_prefetch(m + 128, _MM_HINT_T0);
<<<<<<< HEAD
#endif
		} else {
=======
	 	} else {
#else
		if (bytes < 64) {
#endif
>>>>>>> 001fb54b
			for (unsigned int i = 0;i < bytes;++i)
				tmp[i] = m[i];
			m = tmp;
			ctarget = c;
			c = tmp;
		}

#ifdef ZT_SALSA20_SSE
		__m128i X0s = X0;
		__m128i X1s = X1;
		__m128i X2s = X2;
		__m128i X3s = X3;
		__m128i T;

		for(unsigned int rr=0; rr<(R/2); ++rr) {
			T = _mm_add_epi32(X0, X3);
			X1 = _mm_xor_si128(_mm_xor_si128(X1, _mm_slli_epi32(T, 7)), _mm_srli_epi32(T, 25));
			T = _mm_add_epi32(X1, X0);
			X2 = _mm_xor_si128(_mm_xor_si128(X2, _mm_slli_epi32(T, 9)), _mm_srli_epi32(T, 23));
			T = _mm_add_epi32(X2, X1);
			X3 = _mm_xor_si128(_mm_xor_si128(X3, _mm_slli_epi32(T, 13)), _mm_srli_epi32(T, 19));
			T = _mm_add_epi32(X3, X2);
			X0 = _mm_xor_si128(_mm_xor_si128(X0, _mm_slli_epi32(T, 18)), _mm_srli_epi32(T, 14));
			X1 = _mm_shuffle_epi32(X1, 0x93);
			X2 = _mm_shuffle_epi32(X2, 0x4E);
			X3 = _mm_shuffle_epi32(X3, 0x39);
			T = _mm_add_epi32(X0, X1);
			X3 = _mm_xor_si128(_mm_xor_si128(X3, _mm_slli_epi32(T, 7)), _mm_srli_epi32(T, 25));
			T = _mm_add_epi32(X3, X0);
			X2 = _mm_xor_si128(_mm_xor_si128(X2, _mm_slli_epi32(T, 9)), _mm_srli_epi32(T, 23));
			T = _mm_add_epi32(X2, X3);
			X1 = _mm_xor_si128(_mm_xor_si128(X1, _mm_slli_epi32(T, 13)), _mm_srli_epi32(T, 19));
			T = _mm_add_epi32(X1, X2);
			X0 = _mm_xor_si128(_mm_xor_si128(X0, _mm_slli_epi32(T, 18)), _mm_srli_epi32(T, 14));
			X1 = _mm_shuffle_epi32(X1, 0x39);
			X2 = _mm_shuffle_epi32(X2, 0x4E);
			X3 = _mm_shuffle_epi32(X3, 0x93);
		}

		X0 = _mm_add_epi32(X0s, X0);
		X1 = _mm_add_epi32(X1s, X1);
		X2 = _mm_add_epi32(X2s, X2);
		X3 = _mm_add_epi32(X3s, X3);

		__m128i k02 = _mm_or_si128(_mm_slli_epi64(X0, 32), _mm_srli_epi64(X3, 32));
		__m128i k20 = _mm_or_si128(_mm_and_si128(X2, maskLo32), _mm_and_si128(X1, maskHi32));
		__m128i k13 = _mm_or_si128(_mm_slli_epi64(X1, 32), _mm_srli_epi64(X0, 32));
		__m128i k31 = _mm_or_si128(_mm_and_si128(X3, maskLo32), _mm_and_si128(X2, maskHi32));
		k02 = _mm_shuffle_epi32(k02, _MM_SHUFFLE(0, 1, 2, 3));
		k13 = _mm_shuffle_epi32(k13, _MM_SHUFFLE(0, 1, 2, 3));

		_mm_storeu_si128(reinterpret_cast<__m128i *>(c), _mm_xor_si128(_mm_unpackhi_epi64(k02, k20), _mm_loadu_si128(reinterpret_cast<const __m128i *>(m))));
		_mm_storeu_si128(reinterpret_cast<__m128i *>(c) + 1, _mm_xor_si128(_mm_unpackhi_epi64(k13, k31), _mm_loadu_si128(reinterpret_cast<const __m128i *>(m) + 1)));
		_mm_storeu_si128(reinterpret_cast<__m128i *>(c) + 2, _mm_xor_si128(_mm_unpacklo_epi64(k20, k02), _mm_loadu_si128(reinterpret_cast<const __m128i *>(m) + 2)));
		_mm_storeu_si128(reinterpret_cast<__m128i *>(c) + 3, _mm_xor_si128(_mm_unpacklo_epi64(k31, k13), _mm_loadu_si128(reinterpret_cast<const __m128i *>(m) + 3)));

		X0 = X0s;
		X1 = X1s;
		X2 = _mm_add_epi32(X2s, add1);
		X3 = X3s;

#else

		x0 = j0;
		x1 = j1;
		x2 = j2;
		x3 = j3;
		x4 = j4;
		x5 = j5;
		x6 = j6;
		x7 = j7;
		x8 = j8;
		x9 = j9;
		x10 = j10;
		x11 = j11;
		x12 = j12;
		x13 = j13;
		x14 = j14;
		x15 = j15;

		for(unsigned int rr=0;rr<(R/2);++rr) {
			 x4 = XOR( x4,ROTATE(PLUS( x0,x12), 7));
			 x8 = XOR( x8,ROTATE(PLUS( x4, x0), 9));
			x12 = XOR(x12,ROTATE(PLUS( x8, x4),13));
			 x0 = XOR( x0,ROTATE(PLUS(x12, x8),18));
			 x9 = XOR( x9,ROTATE(PLUS( x5, x1), 7));
			x13 = XOR(x13,ROTATE(PLUS( x9, x5), 9));
			 x1 = XOR( x1,ROTATE(PLUS(x13, x9),13));
			 x5 = XOR( x5,ROTATE(PLUS( x1,x13),18));
			x14 = XOR(x14,ROTATE(PLUS(x10, x6), 7));
			 x2 = XOR( x2,ROTATE(PLUS(x14,x10), 9));
			 x6 = XOR( x6,ROTATE(PLUS( x2,x14),13));
			x10 = XOR(x10,ROTATE(PLUS( x6, x2),18));
			 x3 = XOR( x3,ROTATE(PLUS(x15,x11), 7));
			 x7 = XOR( x7,ROTATE(PLUS( x3,x15), 9));
			x11 = XOR(x11,ROTATE(PLUS( x7, x3),13));
			x15 = XOR(x15,ROTATE(PLUS(x11, x7),18));
			 x1 = XOR( x1,ROTATE(PLUS( x0, x3), 7));
			 x2 = XOR( x2,ROTATE(PLUS( x1, x0), 9));
			 x3 = XOR( x3,ROTATE(PLUS( x2, x1),13));
			 x0 = XOR( x0,ROTATE(PLUS( x3, x2),18));
			 x6 = XOR( x6,ROTATE(PLUS( x5, x4), 7));
			 x7 = XOR( x7,ROTATE(PLUS( x6, x5), 9));
			 x4 = XOR( x4,ROTATE(PLUS( x7, x6),13));
			 x5 = XOR( x5,ROTATE(PLUS( x4, x7),18));
			x11 = XOR(x11,ROTATE(PLUS(x10, x9), 7));
			 x8 = XOR( x8,ROTATE(PLUS(x11,x10), 9));
			 x9 = XOR( x9,ROTATE(PLUS( x8,x11),13));
			x10 = XOR(x10,ROTATE(PLUS( x9, x8),18));
			x12 = XOR(x12,ROTATE(PLUS(x15,x14), 7));
			x13 = XOR(x13,ROTATE(PLUS(x12,x15), 9));
			x14 = XOR(x14,ROTATE(PLUS(x13,x12),13));
			x15 = XOR(x15,ROTATE(PLUS(x14,x13),18));
		}

		x0 = PLUS(x0,j0);
		x1 = PLUS(x1,j1);
		x2 = PLUS(x2,j2);
		x3 = PLUS(x3,j3);
		x4 = PLUS(x4,j4);
		x5 = PLUS(x5,j5);
		x6 = PLUS(x6,j6);
		x7 = PLUS(x7,j7);
		x8 = PLUS(x8,j8);
		x9 = PLUS(x9,j9);
		x10 = PLUS(x10,j10);
		x11 = PLUS(x11,j11);
		x12 = PLUS(x12,j12);
		x13 = PLUS(x13,j13);
		x14 = PLUS(x14,j14);
		x15 = PLUS(x15,j15);

		U32TO8_LITTLE(c + 0,XOR(x0,U8TO32_LITTLE(m + 0)));
		U32TO8_LITTLE(c + 4,XOR(x1,U8TO32_LITTLE(m + 4)));
		U32TO8_LITTLE(c + 8,XOR(x2,U8TO32_LITTLE(m + 8)));
		U32TO8_LITTLE(c + 12,XOR(x3,U8TO32_LITTLE(m + 12)));
		U32TO8_LITTLE(c + 16,XOR(x4,U8TO32_LITTLE(m + 16)));
		U32TO8_LITTLE(c + 20,XOR(x5,U8TO32_LITTLE(m + 20)));
		U32TO8_LITTLE(c + 24,XOR(x6,U8TO32_LITTLE(m + 24)));
		U32TO8_LITTLE(c + 28,XOR(x7,U8TO32_LITTLE(m + 28)));
		U32TO8_LITTLE(c + 32,XOR(x8,U8TO32_LITTLE(m + 32)));
		U32TO8_LITTLE(c + 36,XOR(x9,U8TO32_LITTLE(m + 36)));
		U32TO8_LITTLE(c + 40,XOR(x10,U8TO32_LITTLE(m + 40)));
		U32TO8_LITTLE(c + 44,XOR(x11,U8TO32_LITTLE(m + 44)));
		U32TO8_LITTLE(c + 48,XOR(x12,U8TO32_LITTLE(m + 48)));
		U32TO8_LITTLE(c + 52,XOR(x13,U8TO32_LITTLE(m + 52)));
		U32TO8_LITTLE(c + 56,XOR(x14,U8TO32_LITTLE(m + 56)));
		U32TO8_LITTLE(c + 60,XOR(x15,U8TO32_LITTLE(m + 60)));

		++j8;

#endif

		if (likely(bytes > 64)) {
			bytes -= 64;
			c += 64;
			m += 64;
		} else {
			if (bytes < 64) {
				for (unsigned int i = 0;i < bytes;++i)
					ctarget[i] = c[i];
			}
#ifdef ZT_SALSA20_SSE
			state->v[2] = X2;
#else
			state->i[8] = j8;
#endif
			return;
		}
	}
}

void Salsa20::crypt12(const void *in, void *out, unsigned int bytes) noexcept
{
	p_salsaCrypt<12>(reinterpret_cast<p_SalsaState *>(&_state), reinterpret_cast<const uint8_t *>(in), reinterpret_cast<uint8_t *>(out), bytes);
}

void Salsa20::crypt20(const void *in, void *out, unsigned int bytes) noexcept
{
	p_salsaCrypt<20>(reinterpret_cast<p_SalsaState *>(&_state), reinterpret_cast<const uint8_t *>(in), reinterpret_cast<uint8_t *>(out), bytes);
}

} // namespace ZeroTier<|MERGE_RESOLUTION|>--- conflicted
+++ resolved
@@ -39,6 +39,7 @@
 #endif // !ZT_SALSA20_SSE
 
 #ifdef ZT_SALSA20_SSE
+
 class _s20sseconsts
 {
 public:
@@ -47,8 +48,10 @@
 		maskLo32 = _mm_shuffle_epi32(_mm_cvtsi32_si128(-1), _MM_SHUFFLE(1, 0, 1, 0));
 		maskHi32 = _mm_slli_epi64(maskLo32, 32);
 	}
+
 	__m128i maskLo32, maskHi32;
 };
+
 static const _s20sseconsts s_S20SSECONSTANTS;
 #endif
 
@@ -57,7 +60,7 @@
 void Salsa20::init(const void *key, const void *iv) noexcept
 {
 #ifdef ZT_SALSA20_SSE
-	const uint32_t *const k = (const uint32_t *) key;
+	const uint32_t *const k = (const uint32_t *)key;
 	_state.i[0] = 0x61707865;
 	_state.i[1] = 0x3320646e;
 	_state.i[2] = 0x79622d32;
@@ -69,10 +72,10 @@
 	_state.i[8] = 0;
 	_state.i[9] = k[6];
 	_state.i[10] = k[1];
-	_state.i[11] = ((const uint32_t *) iv)[1];
+	_state.i[11] = ((const uint32_t *)iv)[1];
 	_state.i[12] = k[5];
 	_state.i[13] = k[0];
-	_state.i[14] = ((const uint32_t *) iv)[0];
+	_state.i[14] = ((const uint32_t *)iv)[0];
 	_state.i[15] = k[4];
 #else
 	const char *const constants = "expand 32-byte k";
@@ -96,14 +99,15 @@
 #endif
 }
 
-union p_SalsaState {
+union p_SalsaState
+{
 #ifdef ZT_SALSA20_SSE
 	__m128i v[4];
 #endif // ZT_SALSA20_SSE
 	uint32_t i[16];
 };
 
-template<unsigned int R>
+template< unsigned int R >
 static ZT_INLINE void p_salsaCrypt(p_SalsaState *const state, const uint8_t *m, uint8_t *c, unsigned int bytes) noexcept
 {
 	if (unlikely(bytes == 0))
@@ -144,25 +148,18 @@
 #endif
 
 	for (;;) {
-#ifdef ZT_SALSA20_SSE
-		if (likely(bytes >= 64)) {
-#ifdef ZT_SALSA20_SSE
-			_mm_prefetch(m + 128, _MM_HINT_T0);
-<<<<<<< HEAD
-#endif
-		} else {
-=======
-	 	} else {
-#else
-		if (bytes < 64) {
-#endif
->>>>>>> 001fb54b
-			for (unsigned int i = 0;i < bytes;++i)
+		if (unlikely(bytes < 64)) {
+			for (unsigned int i = 0; i < bytes; ++i)
 				tmp[i] = m[i];
 			m = tmp;
 			ctarget = c;
 			c = tmp;
 		}
+#ifdef ZT_SALSA20_SSE
+		else {
+			_mm_prefetch(m + 128, _MM_HINT_T0);
+		}
+#endif
 
 #ifdef ZT_SALSA20_SSE
 		__m128i X0s = X0;
@@ -171,7 +168,7 @@
 		__m128i X3s = X3;
 		__m128i T;
 
-		for(unsigned int rr=0; rr<(R/2); ++rr) {
+		for (unsigned int rr = 0; rr < (R / 2); ++rr) {
 			T = _mm_add_epi32(X0, X3);
 			X1 = _mm_xor_si128(_mm_xor_si128(X1, _mm_slli_epi32(T, 7)), _mm_srli_epi32(T, 25));
 			T = _mm_add_epi32(X1, X0);
@@ -316,7 +313,7 @@
 			m += 64;
 		} else {
 			if (bytes < 64) {
-				for (unsigned int i = 0;i < bytes;++i)
+				for (unsigned int i = 0; i < bytes; ++i)
 					ctarget[i] = c[i];
 			}
 #ifdef ZT_SALSA20_SSE
@@ -331,12 +328,12 @@
 
 void Salsa20::crypt12(const void *in, void *out, unsigned int bytes) noexcept
 {
-	p_salsaCrypt<12>(reinterpret_cast<p_SalsaState *>(&_state), reinterpret_cast<const uint8_t *>(in), reinterpret_cast<uint8_t *>(out), bytes);
+	p_salsaCrypt< 12 >(reinterpret_cast<p_SalsaState *>(&_state), reinterpret_cast<const uint8_t *>(in), reinterpret_cast<uint8_t *>(out), bytes);
 }
 
 void Salsa20::crypt20(const void *in, void *out, unsigned int bytes) noexcept
 {
-	p_salsaCrypt<20>(reinterpret_cast<p_SalsaState *>(&_state), reinterpret_cast<const uint8_t *>(in), reinterpret_cast<uint8_t *>(out), bytes);
+	p_salsaCrypt< 20 >(reinterpret_cast<p_SalsaState *>(&_state), reinterpret_cast<const uint8_t *>(in), reinterpret_cast<uint8_t *>(out), bytes);
 }
 
 } // namespace ZeroTier